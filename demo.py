import time
from MujocoManip import make
import numpy as np

# env = make("SawyerLiftEnv", ignore_done=True, use_camera_obs=False)
<<<<<<< HEAD
# env = make("SawyerStackEnv", ignore_done=True, use_camera_obs=False)
=======
>>>>>>> de06cdc5
env = make("ApcEnv", ignore_done=True, use_camera_obs=False)

while True:
	env.reset()
	# env.render()
	for i in range(100000):
		env.step(np.random.randn(9) * 100)
		env.render()<|MERGE_RESOLUTION|>--- conflicted
+++ resolved
@@ -3,10 +3,7 @@
 import numpy as np
 
 # env = make("SawyerLiftEnv", ignore_done=True, use_camera_obs=False)
-<<<<<<< HEAD
 # env = make("SawyerStackEnv", ignore_done=True, use_camera_obs=False)
-=======
->>>>>>> de06cdc5
 env = make("ApcEnv", ignore_done=True, use_camera_obs=False)
 
 while True:
