--- conflicted
+++ resolved
@@ -8,13 +8,8 @@
 import numpy as np
 
 import RoboticsSuite
-<<<<<<< HEAD
-from RoboticsSuite.models import *
-from RoboticsSuite.controllers.baxter_ik_controller import BaxterIKController
 from RoboticsSuite.wrappers import IKWrapper
-=======
-from RoboticsSuite.controllers import BaxterIKController
->>>>>>> b5fed403
+
 
 if __name__ == "__main__":
 
