--- conflicted
+++ resolved
@@ -1,39 +1,4 @@
-<mujoco model="bins_arena">
-<<<<<<< HEAD
-	<asset>
-		<texture builtin="gradient" height="256" rgb1=".9 .9 1." rgb2=".2 .3 .4" type="skybox" width="256"/>
-		<texture builtin="checker" height="512" name="texplane" rgb1=".2 .3 .4" rgb2=".1 0.15 0.2" type="2d" width="512"/>
-		<texture file="../textures/light-wood.png" type="2d" name="tex-light-wood"/>
-		<texture file="../textures/dark-wood.png" type="2d" name="tex-dark-wood"/>
-		<material name="light-wood" reflectance="0.5" texrepeat="15 15" texture="tex-light-wood" texuniform="true"/>
-		<material name="dark-wood" reflectance="0.5" texrepeat="5 5" texture="tex-dark-wood" texuniform="true"/>
-		<material name="floorplane" reflectance="0.5" texrepeat="1 1" texture="texplane" texuniform="true"/>
-	</asset>
-	<worldbody>
-		<geom condim="3" material="floorplane" name="floor" pos="0 0 0" size="3 3 .125" type="plane"/>
-		<body name="bin1" pos="0.08 0.0 0.8">
-			<geom pos="0 0 0" size="0.35 0.4 0.02" type="box" friction="1 0.005 0.0001"/>
-			<geom pos="0 0 0" material="light-wood" size="0.35 0.4 0.02" type="box" conaffinity="0" contype="0" group="1"/>
-		</body>
-		<body name="peg1" pos="0.23 0.10 0.85">
-			<geom pos="0 0 0" size="0.016 0.016 0.1" type="box" friction="1 0.005 0.0001"/>
-			<geom pos="0 0 0" rgba="0.3 0.3 1 1" size="0.016 0.016 0.1" type="box" conaffinity="0" contype="0" group="1"/>
-		</body>
-		<body name="peg2" pos="0.23 -0.10 0.85">
-			<geom pos="0 0 0" size="0.024 0.1" type="cylinder" friction="1 0.005 0.0001"/>
-			<geom pos="0 0 0" rgba="1 0.3 0.3 1" size="0.024 0.1" type="cylinder" conaffinity="0" contype="0" group="1"/>
-		</body>
-
-		<light diffuse=".8 .8 .8" dir="0 -.15 -1" directional="false" pos="1 1 4.0" specular="0.3 0.3 0.3" castshadow="false"/>
-		<light diffuse=".8 .8 .8" dir="0 -.15 -1" directional="false" pos="-3. -3. 4.0" specular="0.3 0.3 0.3" castshadow="false"/>
-		<!-- frontview -->
-		<camera mode="fixed" name="frontview" pos="1.6 0.0 1.45" quat="0.56 0.43 0.43 0.56"/>
-		<!-- birdview -->
-		<camera mode="fixed" name="birdview" pos="-0.2 0.0 3.0" quat="0.7071 0 0 0.7071"/>
-		<!-- tabletop -->
-		<camera mode="fixed" name="tabletop" pos="0.8 0.0 1.65" quat="0.653 0.271 0.271 0.653"/>
-	</worldbody>
-=======
+<mujoco model="pegs_arena">
   <asset>
     <texture builtin="gradient" height="256" rgb1=".9 .9 1." rgb2=".2 .3 .4" type="skybox" width="256"/>
     <texture builtin="checker" height="512" name="texplane" rgb1=".2 .3 .4" rgb2=".1 0.15 0.2" type="2d" width="512"/>
@@ -67,5 +32,4 @@
     <!-- tabletop -->
     <camera mode="fixed" name="tabletop" pos="0.8 0.0 1.65" quat="0.653 0.271 0.271 0.653"/>
   </worldbody>
->>>>>>> 03751b91
 </mujoco>